{
    "ServiceSettings": {
        "SiteURL": "",
        "ListenAddress": ":8065",
        "ConnectionSecurity": "",
        "TLSCertFile": "",
        "TLSKeyFile": "",
        "UseLetsEncrypt": false,
        "LetsEncryptCertificateCacheFile": "./config/letsencrypt.cache",
        "Forward80To443": false,
        "ReadTimeout": 300,
        "WriteTimeout": 300,
        "MaximumLoginAttempts": 10,
        "SegmentDeveloperKey": "",
        "GoogleDeveloperKey": "",
        "EnableOAuthServiceProvider": false,
        "EnableIncomingWebhooks": true,
        "EnableOutgoingWebhooks": true,
        "EnableCommands": true,
        "EnableOnlyAdminIntegrations": true,
        "EnablePostUsernameOverride": false,
        "EnablePostIconOverride": false,
        "EnableTesting": false,
        "EnableDeveloper": false,
        "EnableSecurityFixAlert": true,
        "EnableInsecureOutgoingConnections": false,
        "EnableMultifactorAuthentication": false,
        "EnforceMultifactorAuthentication": false,
        "AllowCorsFrom": "",
        "SessionLengthWebInDays": 30,
        "SessionLengthMobileInDays": 30,
        "SessionLengthSSOInDays": 30,
        "SessionCacheInMinutes": 10,
        "WebsocketSecurePort": 443,
        "WebsocketPort": 80,
        "WebserverMode": "gzip",
        "EnableCustomEmoji": false,
        "RestrictCustomEmojiCreation": "all"
    },
    "TeamSettings": {
        "SiteName": "Mattermost",
        "MaxUsersPerTeam": 50,
        "EnableTeamCreation": true,
        "EnableUserCreation": true,
        "EnableOpenServer": false,
        "RestrictCreationToDomains": "",
        "EnableCustomBrand": false,
        "CustomBrandText": "",
        "CustomDescriptionText": "",
        "RestrictDirectMessage": "any",
        "RestrictTeamInvite": "all",
        "RestrictPublicChannelCreation": "all",
        "RestrictPrivateChannelCreation": "all",
        "RestrictPublicChannelManagement": "all",
        "RestrictPrivateChannelManagement": "all",
        "RestrictPublicChannelDeletion": "all",
        "RestrictPrivateChannelDeletion": "all",
        "UserStatusAwayTimeout": 300,
        "MaxChannelsPerTeam": 2000,
        "MaxNotificationsPerChannel": 1000
    },
    "SqlSettings": {
        "DriverName": "mysql",
        "DataSource": "mmuser:mostest@tcp(dockerhost:3306)/mattermost_test?charset=utf8mb4,utf8",
        "DataSourceReplicas": [],
        "MaxIdleConns": 20,
        "MaxOpenConns": 300,
        "Trace": false,
        "AtRestEncryptKey": ""
    },
    "LogSettings": {
        "EnableConsole": true,
        "ConsoleLevel": "DEBUG",
        "EnableFile": true,
        "FileLevel": "INFO",
        "FileFormat": "",
        "FileLocation": "",
        "EnableWebhookDebugging": true,
        "EnableDiagnostics": true
    },
    "PasswordSettings": {
        "MinimumLength": 5,
        "Lowercase": false,
        "Number": false,
        "Uppercase": false,
        "Symbol": false
    },
    "FileSettings": {
        "MaxFileSize": 52428800,
        "DriverName": "local",
        "Directory": "./data/",
        "EnablePublicLink": false,
        "PublicLinkSalt": "",
        "ThumbnailWidth": 120,
        "ThumbnailHeight": 100,
        "PreviewWidth": 1024,
        "PreviewHeight": 0,
        "ProfileWidth": 128,
        "ProfileHeight": 128,
        "InitialFont": "luximbi.ttf",
        "AmazonS3AccessKeyId": "",
        "AmazonS3SecretAccessKey": "",
        "AmazonS3Bucket": "",
        "AmazonS3Region": "us-east-1",
        "AmazonS3Endpoint": "s3.amazonaws.com",
        "AmazonS3SSL": true
    },
    "EmailSettings": {
        "EnableSignUpWithEmail": true,
        "EnableSignInWithEmail": true,
        "EnableSignInWithUsername": true,
        "SendEmailNotifications": false,
        "RequireEmailVerification": false,
        "FeedbackName": "",
        "FeedbackEmail": "",
        "FeedbackOrganization": "",
        "SMTPUsername": "",
        "SMTPPassword": "",
        "SMTPServer": "",
        "SMTPPort": "",
        "ConnectionSecurity": "",
        "InviteSalt": "",
        "PasswordResetSalt": "",
        "SendPushNotifications": false,
        "PushNotificationServer": "",
        "PushNotificationContents": "generic",
        "EnableEmailBatching": false,
        "EmailBatchingBufferSize": 256,
        "EmailBatchingInterval": 30
    },
    "RateLimitSettings": {
        "Enable": false,
        "PerSec": 10,
        "MaxBurst": 100,
        "MemoryStoreSize": 10000,
        "VaryByRemoteAddr": true,
        "VaryByHeader": ""
    },
    "PrivacySettings": {
        "ShowEmailAddress": true,
        "ShowFullName": true
    },
    "SupportSettings": {
        "TermsOfServiceLink": "https://about.mattermost.com/default-terms/",
        "PrivacyPolicyLink": "https://about.mattermost.com/default-privacy-policy/",
        "AboutLink": "https://about.mattermost.com/default-about/",
        "HelpLink": "https://about.mattermost.com/default-help/",
        "ReportAProblemLink": "https://about.mattermost.com/default-report-a-problem/",
        "SupportEmail": "feedback@mattermost.com"
    },
    "GitLabSettings": {
        "Enable": false,
        "Secret": "",
        "Id": "",
        "Scope": "",
        "AuthEndpoint": "",
        "TokenEndpoint": "",
        "UserApiEndpoint": ""
    },
    "GoogleSettings": {
        "Enable": false,
        "Secret": "",
        "Id": "",
        "Scope": "profile email",
        "AuthEndpoint": "https://accounts.google.com/o/oauth2/v2/auth",
        "TokenEndpoint": "https://www.googleapis.com/oauth2/v4/token",
        "UserApiEndpoint": "https://www.googleapis.com/plus/v1/people/me"
    },
    "Office365Settings": {
        "Enable": false,
        "Secret": "",
        "Id": "",
        "Scope": "User.Read",
        "AuthEndpoint": "https://login.microsoftonline.com/common/oauth2/v2.0/authorize",
        "TokenEndpoint": "https://login.microsoftonline.com/common/oauth2/v2.0/token",
        "UserApiEndpoint": "https://graph.microsoft.com/v1.0/me"
    },
    "LdapSettings": {
        "Enable": false,
        "LdapServer": "",
        "LdapPort": 389,
        "ConnectionSecurity": "",
        "BaseDN": "",
        "BindUsername": "",
        "BindPassword": "",
        "UserFilter": "",
        "FirstNameAttribute": "",
        "LastNameAttribute": "",
        "EmailAttribute": "",
        "UsernameAttribute": "",
        "NicknameAttribute": "",
        "IdAttribute": "",
        "PositionAttribute": "",
        "SyncIntervalMinutes": 60,
        "SkipCertificateVerification": false,
        "QueryTimeout": 60,
        "MaxPageSize": 0,
        "LoginFieldName": ""
    },
    "ComplianceSettings": {
        "Enable": false,
        "Directory": "./data/",
        "EnableDaily": false
    },
    "LocalizationSettings": {
        "DefaultServerLocale": "en",
        "DefaultClientLocale": "en",
        "AvailableLocales": ""
    },
    "SamlSettings": {
        "Enable": false,
        "Verify": false,
        "Encrypt": false,
        "IdpUrl": "",
        "IdpDescriptorUrl": "",
        "AssertionConsumerServiceURL": "",
        "IdpCertificateFile": "",
        "PublicCertificateFile": "",
        "PrivateKeyFile": "",
        "FirstNameAttribute": "",
        "LastNameAttribute": "",
        "EmailAttribute": "",
        "UsernameAttribute": "",
        "NicknameAttribute": "",
        "LocaleAttribute": "",
        "PositionAttribute": "",
        "LoginButtonText": "With SAML"
    },
    "NativeAppSettings": {
        "AppDownloadLink": "https://about.mattermost.com/downloads/",
        "AndroidAppDownloadLink": "https://about.mattermost.com/mattermost-android-app/",
        "IosAppDownloadLink": "https://about.mattermost.com/mattermost-ios-app/"
    },
    "ClusterSettings": {
        "Enable": false,
        "InterNodeListenAddress": ":8075",
        "InterNodeUrls": []
    },
<<<<<<< HEAD
    "SampleAppSettings": {
        "Enable": false,
        "AppUrl": "",
        "IconUrl": "",
        "AppName": "",
        "AppDisplayName": ""
=======
    "MetricsSettings": {
        "Enable": false,
        "BlockProfileRate": 0,
        "ListenAddress": ":8067"
    },
    "AnalyticsSettings": {
        "MaxUsersForStatistics": 2500
    },
    "WebrtcSettings": {
        "Enable": false,
        "GatewayWebsocketUrl": "",
        "GatewayAdminUrl": "",
        "GatewayAdminSecret": "",
        "StunURI": "",
        "TurnURI": "",
        "TurnUsername": "",
        "TurnSharedKey": ""
>>>>>>> 07bad4d6
    }
}<|MERGE_RESOLUTION|>--- conflicted
+++ resolved
@@ -236,14 +236,6 @@
         "InterNodeListenAddress": ":8075",
         "InterNodeUrls": []
     },
-<<<<<<< HEAD
-    "SampleAppSettings": {
-        "Enable": false,
-        "AppUrl": "",
-        "IconUrl": "",
-        "AppName": "",
-        "AppDisplayName": ""
-=======
     "MetricsSettings": {
         "Enable": false,
         "BlockProfileRate": 0,
@@ -261,6 +253,12 @@
         "TurnURI": "",
         "TurnUsername": "",
         "TurnSharedKey": ""
->>>>>>> 07bad4d6
+    },
+    "SampleAppSettings": {
+        "Enable": false,
+        "AppUrl": "",
+        "IconUrl": "",
+        "AppName": "",
+        "AppDisplayName": ""
     }
 }