// Copyright (c) 2017-present Mattermost, Inc. All Rights Reserved.
// See License.txt for license information.

package api4

import (
	"bytes"
	"fmt"
	"io"
	"io/ioutil"
	"net"
	"net/http"
	"os"
	"path/filepath"
	"reflect"
	"strconv"
	"strings"
	"sync"
	"testing"
	"time"

	"github.com/mattermost/mattermost-server/app"
	"github.com/mattermost/mattermost-server/mlog"
	"github.com/mattermost/mattermost-server/model"
	"github.com/mattermost/mattermost-server/store"
	"github.com/mattermost/mattermost-server/store/sqlstore"
	"github.com/mattermost/mattermost-server/store/storetest"
	"github.com/mattermost/mattermost-server/utils"
	"github.com/mattermost/mattermost-server/wsapi"

	s3 "github.com/minio/minio-go"
	"github.com/minio/minio-go/pkg/credentials"
)

type TestHelper struct {
	App            *app.App
	tempConfigPath string

	Client              *model.Client4
	BasicUser           *model.User
	BasicUser2          *model.User
	TeamAdminUser       *model.User
	BasicTeam           *model.Team
	BasicChannel        *model.Channel
	BasicPrivateChannel *model.Channel
	BasicChannel2       *model.Channel
	BasicPost           *model.Post

	SystemAdminClient *model.Client4
	SystemAdminUser   *model.User
}

type persistentTestStore struct {
	store.Store
}

func (*persistentTestStore) Close() {}

var testStoreContainer *storetest.RunningContainer
var testStore *persistentTestStore

// UseTestStore sets the container and corresponding settings to use for tests. Once the tests are
// complete (e.g. at the end of your TestMain implementation), you should call StopTestStore.
func UseTestStore(container *storetest.RunningContainer, settings *model.SqlSettings) {
	testStoreContainer = container
	testStore = &persistentTestStore{store.NewLayeredStore(sqlstore.NewSqlSupplier(*settings, nil), nil, nil)}
}

func StopTestStore() {
	if testStoreContainer != nil {
		testStoreContainer.Stop()
		testStoreContainer = nil
	}
}

func setupTestHelper(enterprise bool) *TestHelper {
	permConfig, err := os.Open(utils.FindConfigFile("config.json"))
	if err != nil {
		panic(err)
	}
	defer permConfig.Close()
	tempConfig, err := ioutil.TempFile("", "")
	if err != nil {
		panic(err)
	}
	_, err = io.Copy(tempConfig, permConfig)
	tempConfig.Close()
	if err != nil {
		panic(err)
	}

	options := []app.Option{app.ConfigFile(tempConfig.Name()), app.DisableConfigWatch}
	if testStore != nil {
		options = append(options, app.StoreOverride(testStore))
	}

	a, err := app.New(options...)
	if err != nil {
		panic(err)
	}

	th := &TestHelper{
		App:            a,
		tempConfigPath: tempConfig.Name(),
	}

	th.App.UpdateConfig(func(cfg *model.Config) {
		*cfg.TeamSettings.MaxUsersPerTeam = 50
		*cfg.RateLimitSettings.Enable = false
		cfg.EmailSettings.SendEmailNotifications = true
	})
	prevListenAddress := *th.App.Config().ServiceSettings.ListenAddress
	if testStore != nil {
		th.App.UpdateConfig(func(cfg *model.Config) { *cfg.ServiceSettings.ListenAddress = ":0" })
	}
	serverErr := th.App.StartServer()
	if serverErr != nil {
		panic(serverErr)
	}

	th.App.UpdateConfig(func(cfg *model.Config) { *cfg.ServiceSettings.ListenAddress = prevListenAddress })
	Init(th.App, th.App.Srv.Router, true)
	wsapi.Init(th.App, th.App.Srv.WebSocketRouter)
	th.App.Srv.Store.MarkSystemRanUnitTests()
	th.App.DoAdvancedPermissionsMigration()

	th.App.UpdateConfig(func(cfg *model.Config) { *cfg.TeamSettings.EnableOpenServer = true })

	if enterprise {
		th.App.SetLicense(model.NewTestLicense())
	} else {
		th.App.SetLicense(nil)
	}

	th.Client = th.CreateClient()
	th.SystemAdminClient = th.CreateClient()
	return th
}

func SetupEnterprise() *TestHelper {
	return setupTestHelper(true)
}

func Setup() *TestHelper {
	return setupTestHelper(false)
}

func (me *TestHelper) TearDown() {
	utils.DisableDebugLogForTest()

	var wg sync.WaitGroup
	wg.Add(3)

	go func() {
		defer wg.Done()
		options := map[string]bool{}
		options[store.USER_SEARCH_OPTION_NAMES_ONLY_NO_FULL_NAME] = true
		if result := <-me.App.Srv.Store.User().Search("", "fakeuser", options); result.Err != nil {
			mlog.Error("Error tearing down test users")
		} else {
			users := result.Data.([]*model.User)

			for _, u := range users {
				if err := me.App.PermanentDeleteUser(u); err != nil {
					mlog.Error(err.Error())
				}
			}
		}
	}()

	go func() {
		defer wg.Done()
		if result := <-me.App.Srv.Store.Team().SearchByName("faketeam"); result.Err != nil {
			mlog.Error("Error tearing down test teams")
		} else {
			teams := result.Data.([]*model.Team)

			for _, t := range teams {
				if err := me.App.PermanentDeleteTeam(t); err != nil {
					mlog.Error(err.Error())
				}
			}
		}
	}()

	go func() {
		defer wg.Done()
		if result := <-me.App.Srv.Store.OAuth().GetApps(0, 1000); result.Err != nil {
			mlog.Error("Error tearing down test oauth apps")
		} else {
			apps := result.Data.([]*model.OAuthApp)

			for _, a := range apps {
				if strings.HasPrefix(a.Name, "fakeoauthapp") {
					<-me.App.Srv.Store.OAuth().DeleteApp(a.Id)
				}
			}
		}
	}()

	wg.Wait()

	me.App.Shutdown()
	os.Remove(me.tempConfigPath)

	utils.EnableDebugLogForTest()

	if err := recover(); err != nil {
		StopTestStore()
		panic(err)
	}
}

func (me *TestHelper) InitBasic() *TestHelper {
	me.waitForConnectivity()

	me.TeamAdminUser = me.CreateUser()
	me.App.UpdateUserRoles(me.TeamAdminUser.Id, model.SYSTEM_USER_ROLE_ID, false)
	me.LoginTeamAdmin()
	me.BasicTeam = me.CreateTeam()
	me.BasicChannel = me.CreatePublicChannel()
	me.BasicPrivateChannel = me.CreatePrivateChannel()
	me.BasicChannel2 = me.CreatePublicChannel()
	me.BasicPost = me.CreatePost()
	me.BasicUser = me.CreateUser()
	me.LinkUserToTeam(me.BasicUser, me.BasicTeam)
	me.BasicUser2 = me.CreateUser()
	me.LinkUserToTeam(me.BasicUser2, me.BasicTeam)
	me.App.AddUserToChannel(me.BasicUser, me.BasicChannel)
	me.App.AddUserToChannel(me.BasicUser2, me.BasicChannel)
	me.App.AddUserToChannel(me.BasicUser, me.BasicChannel2)
	me.App.AddUserToChannel(me.BasicUser2, me.BasicChannel2)
	me.App.AddUserToChannel(me.BasicUser, me.BasicPrivateChannel)
	me.App.AddUserToChannel(me.BasicUser2, me.BasicPrivateChannel)
	me.App.UpdateUserRoles(me.BasicUser.Id, model.SYSTEM_USER_ROLE_ID, false)
	me.LoginBasic()

	return me
}

func (me *TestHelper) InitSystemAdmin() *TestHelper {
	me.waitForConnectivity()

	me.SystemAdminUser = me.CreateUser()
	me.App.UpdateUserRoles(me.SystemAdminUser.Id, model.SYSTEM_USER_ROLE_ID+" "+model.SYSTEM_ADMIN_ROLE_ID, false)
	me.LoginSystemAdmin()

	return me
}

func (me *TestHelper) waitForConnectivity() {
	for i := 0; i < 1000; i++ {
		conn, err := net.Dial("tcp", fmt.Sprintf("localhost:%v", me.App.Srv.ListenAddr.Port))
		if err == nil {
			conn.Close()
			return
		}
		time.Sleep(time.Millisecond * 20)
	}
	panic("unable to connect")
}

func (me *TestHelper) CreateClient() *model.Client4 {
	return model.NewAPIv4Client(fmt.Sprintf("http://localhost:%v", me.App.Srv.ListenAddr.Port))
}

func (me *TestHelper) CreateWebSocketClient() (*model.WebSocketClient, *model.AppError) {
	return model.NewWebSocketClient4(fmt.Sprintf("ws://localhost:%v", me.App.Srv.ListenAddr.Port), me.Client.AuthToken)
}

func (me *TestHelper) CreateUser() *model.User {
	return me.CreateUserWithClient(me.Client)
}

func (me *TestHelper) CreateTeam() *model.Team {
	return me.CreateTeamWithClient(me.Client)
}

func (me *TestHelper) CreateTeamWithClient(client *model.Client4) *model.Team {
	id := model.NewId()
	team := &model.Team{
		DisplayName: "dn_" + id,
		Name:        GenerateTestTeamName(),
		Email:       me.GenerateTestEmail(),
		Type:        model.TEAM_OPEN,
	}

	utils.DisableDebugLogForTest()
	rteam, _ := client.CreateTeam(team)
	utils.EnableDebugLogForTest()
	return rteam
}

func (me *TestHelper) CreateUserWithClient(client *model.Client4) *model.User {
	id := model.NewId()

	user := &model.User{
		Email:     me.GenerateTestEmail(),
		Username:  GenerateTestUsername(),
		Nickname:  "nn_" + id,
		FirstName: "f_" + id,
		LastName:  "l_" + id,
		Password:  "Password1",
	}

	utils.DisableDebugLogForTest()
	ruser, response := client.CreateUser(user)
	if response.Error != nil {
		panic(response.Error)
	}

	ruser.Password = "Password1"
	store.Must(me.App.Srv.Store.User().VerifyEmail(ruser.Id))
	utils.EnableDebugLogForTest()
	return ruser
}

func (me *TestHelper) CreatePublicChannel() *model.Channel {
	return me.CreateChannelWithClient(me.Client, model.CHANNEL_OPEN)
}

func (me *TestHelper) CreatePrivateChannel() *model.Channel {
	return me.CreateChannelWithClient(me.Client, model.CHANNEL_PRIVATE)
}

func (me *TestHelper) CreateChannelWithClient(client *model.Client4, channelType string) *model.Channel {
	return me.CreateChannelWithClientAndTeam(client, channelType, me.BasicTeam.Id)
}

func (me *TestHelper) CreateChannelWithClientAndTeam(client *model.Client4, channelType string, teamId string) *model.Channel {
	id := model.NewId()

	channel := &model.Channel{
		DisplayName: "dn_" + id,
		Name:        GenerateTestChannelName(),
		Type:        channelType,
		TeamId:      teamId,
	}

	utils.DisableDebugLogForTest()
	rchannel, _ := client.CreateChannel(channel)
	utils.EnableDebugLogForTest()
	return rchannel
}

func (me *TestHelper) CreatePost() *model.Post {
	return me.CreatePostWithClient(me.Client, me.BasicChannel)
}

func (me *TestHelper) CreatePinnedPost() *model.Post {
	return me.CreatePinnedPostWithClient(me.Client, me.BasicChannel)
}

func (me *TestHelper) CreateMessagePost(message string) *model.Post {
	return me.CreateMessagePostWithClient(me.Client, me.BasicChannel, message)
}

func (me *TestHelper) CreatePostWithClient(client *model.Client4, channel *model.Channel) *model.Post {
	id := model.NewId()

	post := &model.Post{
		ChannelId: channel.Id,
		Message:   "message_" + id,
	}

	utils.DisableDebugLogForTest()
	rpost, resp := client.CreatePost(post)
	if resp.Error != nil {
		panic(resp.Error)
	}
	utils.EnableDebugLogForTest()
	return rpost
}

func (me *TestHelper) CreatePinnedPostWithClient(client *model.Client4, channel *model.Channel) *model.Post {
	id := model.NewId()

	post := &model.Post{
		ChannelId: channel.Id,
		Message:   "message_" + id,
		IsPinned:  true,
	}

	utils.DisableDebugLogForTest()
	rpost, resp := client.CreatePost(post)
	if resp.Error != nil {
		panic(resp.Error)
	}
	utils.EnableDebugLogForTest()
	return rpost
}

func (me *TestHelper) CreateMessagePostWithClient(client *model.Client4, channel *model.Channel, message string) *model.Post {
	post := &model.Post{
		ChannelId: channel.Id,
		Message:   message,
	}

	utils.DisableDebugLogForTest()
	rpost, resp := client.CreatePost(post)
	if resp.Error != nil {
		panic(resp.Error)
	}
	utils.EnableDebugLogForTest()
	return rpost
}

func (me *TestHelper) LoginBasic() {
	me.LoginBasicWithClient(me.Client)
}

func (me *TestHelper) LoginBasic2() {
	me.LoginBasic2WithClient(me.Client)
}

func (me *TestHelper) LoginTeamAdmin() {
	me.LoginTeamAdminWithClient(me.Client)
}

func (me *TestHelper) LoginSystemAdmin() {
	me.LoginSystemAdminWithClient(me.SystemAdminClient)
}

func (me *TestHelper) LoginBasicWithClient(client *model.Client4) {
	utils.DisableDebugLogForTest()
	client.Login(me.BasicUser.Email, me.BasicUser.Password)
	utils.EnableDebugLogForTest()
}

func (me *TestHelper) LoginBasic2WithClient(client *model.Client4) {
	utils.DisableDebugLogForTest()
	client.Login(me.BasicUser2.Email, me.BasicUser2.Password)
	utils.EnableDebugLogForTest()
}

func (me *TestHelper) LoginTeamAdminWithClient(client *model.Client4) {
	utils.DisableDebugLogForTest()
	client.Login(me.TeamAdminUser.Email, me.TeamAdminUser.Password)
	utils.EnableDebugLogForTest()
}

func (me *TestHelper) LoginSystemAdminWithClient(client *model.Client4) {
	utils.DisableDebugLogForTest()
	client.Login(me.SystemAdminUser.Email, me.SystemAdminUser.Password)
	utils.EnableDebugLogForTest()
}

func (me *TestHelper) UpdateActiveUser(user *model.User, active bool) {
	utils.DisableDebugLogForTest()

	_, err := me.App.UpdateActive(user, active)
	if err != nil {
		mlog.Error(err.Error())

		time.Sleep(time.Second)
		panic(err)
	}

	utils.EnableDebugLogForTest()
}

func (me *TestHelper) LinkUserToTeam(user *model.User, team *model.Team) {
	utils.DisableDebugLogForTest()

	err := me.App.JoinUserToTeam(team, user, "")
	if err != nil {
		mlog.Error(err.Error())

		time.Sleep(time.Second)
		panic(err)
	}

	utils.EnableDebugLogForTest()
}

func (me *TestHelper) AddUserToChannel(user *model.User, channel *model.Channel) *model.ChannelMember {
	utils.DisableDebugLogForTest()

	member, err := me.App.AddUserToChannel(user, channel)
	if err != nil {
		mlog.Error(err.Error())

		time.Sleep(time.Second)
		panic(err)
	}

	utils.EnableDebugLogForTest()

	return member
}

func (me *TestHelper) GenerateTestEmail() string {
	if me.App.Config().EmailSettings.SMTPServer != "dockerhost" && os.Getenv("CI_INBUCKET_PORT") == "" {
		return strings.ToLower("success+" + model.NewId() + "@simulator.amazonses.com")
	}
	return strings.ToLower(model.NewId() + "@dockerhost")
}

func GenerateTestUsername() string {
	return "fakeuser" + model.NewRandomString(10)
}

func GenerateTestTeamName() string {
	return "faketeam" + model.NewRandomString(6)
}

func GenerateTestChannelName() string {
	return "fakechannel" + model.NewRandomString(10)
}

func GenerateTestAppName() string {
	return "fakeoauthapp" + model.NewRandomString(10)
}

func GenerateTestId() string {
	return model.NewId()
}

func CheckUserSanitization(t *testing.T, user *model.User) {
	t.Helper()

	if user.Password != "" {
		t.Fatal("password wasn't blank")
	}

	if user.AuthData != nil && *user.AuthData != "" {
		t.Fatal("auth data wasn't blank")
	}

	if user.MfaSecret != "" {
		t.Fatal("mfa secret wasn't blank")
	}
}

func CheckEtag(t *testing.T, data interface{}, resp *model.Response) {
	t.Helper()

	if !reflect.ValueOf(data).IsNil() {
		t.Fatal("etag data was not nil")
	}

	if resp.StatusCode != http.StatusNotModified {
		t.Log("actual: " + strconv.Itoa(resp.StatusCode))
		t.Log("expected: " + strconv.Itoa(http.StatusNotModified))
		t.Fatal("wrong status code for etag")
	}
}

func CheckNoError(t *testing.T, resp *model.Response) {
	t.Helper()

	if resp.Error != nil {
		t.Fatal("Expected no error, got " + resp.Error.Error())
	}
}

func CheckCreatedStatus(t *testing.T, resp *model.Response) {
	t.Helper()

	if resp.StatusCode != http.StatusCreated {
		t.Log("actual: " + strconv.Itoa(resp.StatusCode))
		t.Log("expected: " + strconv.Itoa(http.StatusCreated))
		t.Fatal("wrong status code")
	}
}

func CheckForbiddenStatus(t *testing.T, resp *model.Response) {
	t.Helper()

	if resp.Error == nil {
		t.Fatal("should have errored with status:" + strconv.Itoa(http.StatusForbidden))
		return
	}

	if resp.StatusCode != http.StatusForbidden {
		t.Log("actual: " + strconv.Itoa(resp.StatusCode))
		t.Log("expected: " + strconv.Itoa(http.StatusForbidden))
		t.Fatal("wrong status code")
	}
}

func CheckUnauthorizedStatus(t *testing.T, resp *model.Response) {
	t.Helper()

	if resp.Error == nil {
		t.Fatal("should have errored with status:" + strconv.Itoa(http.StatusUnauthorized))
		return
	}

	if resp.StatusCode != http.StatusUnauthorized {
		t.Log("actual: " + strconv.Itoa(resp.StatusCode))
		t.Log("expected: " + strconv.Itoa(http.StatusUnauthorized))
		t.Fatal("wrong status code")
	}
}

func CheckNotFoundStatus(t *testing.T, resp *model.Response) {
	t.Helper()

	if resp.Error == nil {
		t.Fatal("should have errored with status:" + strconv.Itoa(http.StatusNotFound))
		return
	}

	if resp.StatusCode != http.StatusNotFound {
		t.Log("actual: " + strconv.Itoa(resp.StatusCode))
		t.Log("expected: " + strconv.Itoa(http.StatusNotFound))
		t.Fatal("wrong status code")
	}
}

func CheckBadRequestStatus(t *testing.T, resp *model.Response) {
	t.Helper()

	if resp.Error == nil {
		t.Fatal("should have errored with status:" + strconv.Itoa(http.StatusBadRequest))
		return
	}

	if resp.StatusCode != http.StatusBadRequest {
		t.Log("actual: " + strconv.Itoa(resp.StatusCode))
		t.Log("expected: " + strconv.Itoa(http.StatusBadRequest))
		t.Fatal("wrong status code")
	}
}

func CheckNotImplementedStatus(t *testing.T, resp *model.Response) {
	t.Helper()

	if resp.Error == nil {
		t.Fatal("should have errored with status:" + strconv.Itoa(http.StatusNotImplemented))
		return
	}

	if resp.StatusCode != http.StatusNotImplemented {
		t.Log("actual: " + strconv.Itoa(resp.StatusCode))
		t.Log("expected: " + strconv.Itoa(http.StatusNotImplemented))
		t.Fatal("wrong status code")
	}
}

func CheckOKStatus(t *testing.T, resp *model.Response) {
	t.Helper()

	CheckNoError(t, resp)

	if resp.StatusCode != http.StatusOK {
		t.Fatalf("wrong status code. expected %d got %d", http.StatusOK, resp.StatusCode)
	}
}

func CheckErrorMessage(t *testing.T, resp *model.Response, errorId string) {
	t.Helper()

	if resp.Error == nil {
		t.Fatal("should have errored with message:" + errorId)
		return
	}

	if resp.Error.Id != errorId {
		t.Log("actual: " + resp.Error.Id)
		t.Log("expected: " + errorId)
		t.Fatal("incorrect error message")
	}
}

func CheckInternalErrorStatus(t *testing.T, resp *model.Response) {
	t.Helper()

	if resp.Error == nil {
		t.Fatal("should have errored with status:" + strconv.Itoa(http.StatusInternalServerError))
		return
	}

	if resp.StatusCode != http.StatusInternalServerError {
		t.Log("actual: " + strconv.Itoa(resp.StatusCode))
		t.Log("expected: " + strconv.Itoa(http.StatusInternalServerError))
		t.Fatal("wrong status code")
	}
}

func readTestFile(name string) ([]byte, error) {
	path, _ := utils.FindDir("tests")
	file, err := os.Open(filepath.Join(path, name))
	if err != nil {
		return nil, err
	}
	defer file.Close()

	data := &bytes.Buffer{}
	if _, err := io.Copy(data, file); err != nil {
		return nil, err
	} else {
		return data.Bytes(), nil
	}
}

// Similar to s3.New() but allows initialization of signature v2 or signature v4 client.
// If signV2 input is false, function always returns signature v4.
//
// Additionally this function also takes a user defined region, if set
// disables automatic region lookup.
func s3New(endpoint, accessKey, secretKey string, secure bool, signV2 bool, region string) (*s3.Client, error) {
	var creds *credentials.Credentials
	if signV2 {
		creds = credentials.NewStatic(accessKey, secretKey, "", credentials.SignatureV2)
	} else {
		creds = credentials.NewStatic(accessKey, secretKey, "", credentials.SignatureV4)
	}
	return s3.NewWithCredentials(endpoint, creds, secure, region)
}

func (me *TestHelper) cleanupTestFile(info *model.FileInfo) error {
	cfg := me.App.Config()
	if *cfg.FileSettings.DriverName == model.IMAGE_DRIVER_S3 {
		endpoint := cfg.FileSettings.AmazonS3Endpoint
		accessKey := cfg.FileSettings.AmazonS3AccessKeyId
		secretKey := cfg.FileSettings.AmazonS3SecretAccessKey
		secure := *cfg.FileSettings.AmazonS3SSL
		signV2 := *cfg.FileSettings.AmazonS3SignV2
		region := cfg.FileSettings.AmazonS3Region
		s3Clnt, err := s3New(endpoint, accessKey, secretKey, secure, signV2, region)
		if err != nil {
			return err
		}
		bucket := cfg.FileSettings.AmazonS3Bucket
		if err := s3Clnt.RemoveObject(bucket, info.Path); err != nil {
			return err
		}

		if info.ThumbnailPath != "" {
			if err := s3Clnt.RemoveObject(bucket, info.ThumbnailPath); err != nil {
				return err
			}
		}

		if info.PreviewPath != "" {
			if err := s3Clnt.RemoveObject(bucket, info.PreviewPath); err != nil {
				return err
			}
		}
	} else if *cfg.FileSettings.DriverName == model.IMAGE_DRIVER_LOCAL {
		if err := os.Remove(cfg.FileSettings.Directory + info.Path); err != nil {
			return err
		}

		if info.ThumbnailPath != "" {
			if err := os.Remove(cfg.FileSettings.Directory + info.ThumbnailPath); err != nil {
				return err
			}
		}

		if info.PreviewPath != "" {
			if err := os.Remove(cfg.FileSettings.Directory + info.PreviewPath); err != nil {
				return err
			}
		}
	}

	return nil
}

func (me *TestHelper) MakeUserChannelAdmin(user *model.User, channel *model.Channel) {
	utils.DisableDebugLogForTest()

	if cmr := <-me.App.Srv.Store.Channel().GetMember(channel.Id, user.Id); cmr.Err == nil {
		cm := cmr.Data.(*model.ChannelMember)
		cm.SchemeAdmin = true
		if sr := <-me.App.Srv.Store.Channel().UpdateMember(cm); sr.Err != nil {
			utils.EnableDebugLogForTest()
			panic(sr.Err)
		}
	} else {
		utils.EnableDebugLogForTest()
		panic(cmr.Err)
	}

	utils.EnableDebugLogForTest()
}

func (me *TestHelper) UpdateUserToTeamAdmin(user *model.User, team *model.Team) {
	utils.DisableDebugLogForTest()

	if tmr := <-me.App.Srv.Store.Team().GetMember(team.Id, user.Id); tmr.Err == nil {
		tm := tmr.Data.(*model.TeamMember)
		tm.SchemeAdmin = true
		if sr := <-me.App.Srv.Store.Team().UpdateMember(tm); sr.Err != nil {
			utils.EnableDebugLogForTest()
			panic(sr.Err)
		}
	} else {
		utils.EnableDebugLogForTest()
<<<<<<< HEAD
=======
		mlog.Error(tmr.Err.Error())

		time.Sleep(time.Second)
>>>>>>> 2e6b3da1
		panic(tmr.Err)
	}

	utils.EnableDebugLogForTest()
}

func (me *TestHelper) UpdateUserToNonTeamAdmin(user *model.User, team *model.Team) {
	utils.DisableDebugLogForTest()

	if tmr := <-me.App.Srv.Store.Team().GetMember(team.Id, user.Id); tmr.Err == nil {
		tm := tmr.Data.(*model.TeamMember)
		tm.SchemeAdmin = false
		if sr := <-me.App.Srv.Store.Team().UpdateMember(tm); sr.Err != nil {
			utils.EnableDebugLogForTest()
			panic(sr.Err)
		}
	} else {
		utils.EnableDebugLogForTest()
<<<<<<< HEAD
=======
		mlog.Error(tmr.Err.Error())

		time.Sleep(time.Second)
>>>>>>> 2e6b3da1
		panic(tmr.Err)
	}

	utils.EnableDebugLogForTest()
}

func (me *TestHelper) SaveDefaultRolePermissions() map[string][]string {
	utils.DisableDebugLogForTest()

	results := make(map[string][]string)

	for _, roleName := range []string{
		"system_user",
		"system_admin",
		"team_user",
		"team_admin",
		"channel_user",
		"channel_admin",
	} {
		role, err1 := me.App.GetRoleByName(roleName)
		if err1 != nil {
			utils.EnableDebugLogForTest()
			panic(err1)
		}

		results[roleName] = role.Permissions
	}

	utils.EnableDebugLogForTest()
	return results
}

func (me *TestHelper) RestoreDefaultRolePermissions(data map[string][]string) {
	utils.DisableDebugLogForTest()

	for roleName, permissions := range data {
		role, err1 := me.App.GetRoleByName(roleName)
		if err1 != nil {
			utils.EnableDebugLogForTest()
			panic(err1)
		}

		if strings.Join(role.Permissions, " ") == strings.Join(permissions, " ") {
			continue
		}

		role.Permissions = permissions

		_, err2 := me.App.UpdateRole(role)
		if err2 != nil {
			utils.EnableDebugLogForTest()
			panic(err2)
		}
	}

	utils.EnableDebugLogForTest()
}

func (me *TestHelper) RemovePermissionFromRole(permission string, roleName string) {
	utils.DisableDebugLogForTest()

	role, err1 := me.App.GetRoleByName(roleName)
	if err1 != nil {
		utils.EnableDebugLogForTest()
		panic(err1)
	}

	var newPermissions []string
	for _, p := range role.Permissions {
		if p != permission {
			newPermissions = append(newPermissions, p)
		}
	}

	if strings.Join(role.Permissions, " ") == strings.Join(newPermissions, " ") {
		utils.EnableDebugLogForTest()
		return
	}

	role.Permissions = newPermissions

	_, err2 := me.App.UpdateRole(role)
	if err2 != nil {
		utils.EnableDebugLogForTest()
		panic(err2)
	}

	utils.EnableDebugLogForTest()
}

func (me *TestHelper) AddPermissionToRole(permission string, roleName string) {
	utils.DisableDebugLogForTest()

	role, err1 := me.App.GetRoleByName(roleName)
	if err1 != nil {
		utils.EnableDebugLogForTest()
		panic(err1)
	}

	for _, existingPermission := range role.Permissions {
		if existingPermission == permission {
			utils.EnableDebugLogForTest()
			return
		}
	}

	role.Permissions = append(role.Permissions, permission)

	_, err2 := me.App.UpdateRole(role)
	if err2 != nil {
		utils.EnableDebugLogForTest()
		panic(err2)
	}

	utils.EnableDebugLogForTest()
}<|MERGE_RESOLUTION|>--- conflicted
+++ resolved
@@ -790,12 +790,6 @@
 		}
 	} else {
 		utils.EnableDebugLogForTest()
-<<<<<<< HEAD
-=======
-		mlog.Error(tmr.Err.Error())
-
-		time.Sleep(time.Second)
->>>>>>> 2e6b3da1
 		panic(tmr.Err)
 	}
 
@@ -814,12 +808,6 @@
 		}
 	} else {
 		utils.EnableDebugLogForTest()
-<<<<<<< HEAD
-=======
-		mlog.Error(tmr.Err.Error())
-
-		time.Sleep(time.Second)
->>>>>>> 2e6b3da1
 		panic(tmr.Err)
 	}
 
